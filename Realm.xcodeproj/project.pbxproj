--- conflicted
+++ resolved
@@ -116,16 +116,13 @@
 		02E4D6ED192E58320082808D /* RLMTestObjects.m in Sources */ = {isa = PBXBuildFile; fileRef = 02E4D6EB192E58320082808D /* RLMTestObjects.m */; };
 		02F4EAF6195DF0A6008743D9 /* RLMMigration.h in Headers */ = {isa = PBXBuildFile; fileRef = 02026CA119354DDF00E4EEF8 /* RLMMigration.h */; settings = {ATTRIBUTES = (Public, ); }; };
 		02F4EAF7195DF0B0008743D9 /* RLMMigration_Private.h in Headers */ = {isa = PBXBuildFile; fileRef = 02026CA7193562B400E4EEF8 /* RLMMigration_Private.h */; };
-<<<<<<< HEAD
 		3FF51A2819BA25A100F2E9B7 /* RLMSwiftSupport.h in Headers */ = {isa = PBXBuildFile; fileRef = 3FF51A2619BA25A100F2E9B7 /* RLMSwiftSupport.h */; };
 		3FF51A2919BA25A100F2E9B7 /* RLMSwiftSupportFallback.m in Sources */ = {isa = PBXBuildFile; fileRef = 3FF51A2719BA25A100F2E9B7 /* RLMSwiftSupportFallback.m */; };
 		3FF51A2A19BA277800F2E9B7 /* RLMSwiftSupportFallback.m in Sources */ = {isa = PBXBuildFile; fileRef = 3FF51A2719BA25A100F2E9B7 /* RLMSwiftSupportFallback.m */; };
-=======
 		3F80E10119BE2A9400907B21 /* RLMUpdateChecker.mm in Sources */ = {isa = PBXBuildFile; fileRef = 3F80E10019BE2A9400907B21 /* RLMUpdateChecker.mm */; };
 		3F80E10219BE2A9400907B21 /* RLMUpdateChecker.mm in Sources */ = {isa = PBXBuildFile; fileRef = 3F80E10019BE2A9400907B21 /* RLMUpdateChecker.mm */; };
 		3F80E10419BE2AAA00907B21 /* RLMUpdateChecker.hpp in Headers */ = {isa = PBXBuildFile; fileRef = 3F80E10319BE2AAA00907B21 /* RLMUpdateChecker.hpp */; };
 		3F80E10519BE2AAA00907B21 /* RLMUpdateChecker.hpp in Headers */ = {isa = PBXBuildFile; fileRef = 3F80E10319BE2AAA00907B21 /* RLMUpdateChecker.hpp */; };
->>>>>>> ac3931c3
 		428D6F421947066E00ACEB74 /* libc++.dylib in Frameworks */ = {isa = PBXBuildFile; fileRef = 429E395319409432001DC9C1 /* libc++.dylib */; };
 		428D6F431947067E00ACEB74 /* Realm.framework in Frameworks */ = {isa = PBXBuildFile; fileRef = 02C4145E191DE49600F858D9 /* Realm.framework */; };
 		429E39571940B3DC001DC9C1 /* libc++.dylib in Frameworks */ = {isa = PBXBuildFile; fileRef = 429E39551940B204001DC9C1 /* libc++.dylib */; };
@@ -231,13 +228,10 @@
 		02E4D6E8192E58250082808D /* MixedTests.m */ = {isa = PBXFileReference; fileEncoding = 4; lastKnownFileType = sourcecode.c.objc; path = MixedTests.m; sourceTree = "<group>"; };
 		02E4D6EB192E58320082808D /* RLMTestObjects.m */ = {isa = PBXFileReference; fileEncoding = 4; lastKnownFileType = sourcecode.c.objc; path = RLMTestObjects.m; sourceTree = "<group>"; };
 		02E4D6EE192E583A0082808D /* RLMTestObjects.h */ = {isa = PBXFileReference; fileEncoding = 4; lastKnownFileType = sourcecode.c.h; path = RLMTestObjects.h; sourceTree = "<group>"; };
-<<<<<<< HEAD
 		3FF51A2619BA25A100F2E9B7 /* RLMSwiftSupport.h */ = {isa = PBXFileReference; fileEncoding = 4; lastKnownFileType = sourcecode.c.h; path = RLMSwiftSupport.h; sourceTree = "<group>"; };
 		3FF51A2719BA25A100F2E9B7 /* RLMSwiftSupportFallback.m */ = {isa = PBXFileReference; fileEncoding = 4; lastKnownFileType = sourcecode.c.objc; path = RLMSwiftSupportFallback.m; sourceTree = "<group>"; };
-=======
 		3F80E10019BE2A9400907B21 /* RLMUpdateChecker.mm */ = {isa = PBXFileReference; fileEncoding = 4; lastKnownFileType = sourcecode.cpp.objcpp; path = RLMUpdateChecker.mm; sourceTree = "<group>"; };
 		3F80E10319BE2AAA00907B21 /* RLMUpdateChecker.hpp */ = {isa = PBXFileReference; fileEncoding = 4; lastKnownFileType = sourcecode.cpp.h; path = RLMUpdateChecker.hpp; sourceTree = "<group>"; };
->>>>>>> ac3931c3
 		429E395319409432001DC9C1 /* libc++.dylib */ = {isa = PBXFileReference; lastKnownFileType = "compiled.mach-o.dylib"; name = "libc++.dylib"; path = "usr/lib/libc++.dylib"; sourceTree = SDKROOT; };
 		429E39551940B204001DC9C1 /* libc++.dylib */ = {isa = PBXFileReference; lastKnownFileType = "compiled.mach-o.dylib"; name = "libc++.dylib"; path = "Platforms/iPhoneOS.platform/Developer/SDKs/iPhoneOS7.1.sdk/usr/lib/libc++.dylib"; sourceTree = DEVELOPER_DIR; };
 		4B7ACCD718FDD8E4008B7B95 /* XCTest.framework */ = {isa = PBXFileReference; lastKnownFileType = wrapper.framework; name = XCTest.framework; path = Library/Frameworks/XCTest.framework; sourceTree = DEVELOPER_DIR; };
@@ -348,13 +342,10 @@
 				02E4D6A6192E3DC40082808D /* RLMSchema.h */,
 				02E4D6A7192E3DC40082808D /* RLMSchema.mm */,
 				02E4D6A5192E3DC40082808D /* RLMSchema_Private.h */,
-<<<<<<< HEAD
 				3FF51A2619BA25A100F2E9B7 /* RLMSwiftSupport.h */,
 				3FF51A2719BA25A100F2E9B7 /* RLMSwiftSupportFallback.m */,
-=======
 				3F80E10319BE2AAA00907B21 /* RLMUpdateChecker.hpp */,
 				3F80E10019BE2A9400907B21 /* RLMUpdateChecker.mm */,
->>>>>>> ac3931c3
 				02E4D6A8192E3DC40082808D /* RLMUtil.hpp */,
 				02E4D6A9192E3DC40082808D /* RLMUtil.mm */,
 			);
