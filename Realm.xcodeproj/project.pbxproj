// !$*UTF8*$!
{
	archiveVersion = 1;
	classes = {
	};
	objectVersion = 46;
	objects = {

/* Begin PBXBuildFile section */
		0297850519087BF800148C3B /* RLMObjectDescriptor.h in Headers */ = {isa = PBXBuildFile; fileRef = 029784FE19087BF800148C3B /* RLMObjectDescriptor.h */; };
		0297850619087BF800148C3B /* RLMObjectDescriptor.m in Sources */ = {isa = PBXBuildFile; fileRef = 029784FF19087BF800148C3B /* RLMObjectDescriptor.m */; };
		0297850719087BF800148C3B /* RLMPrivate.h in Headers */ = {isa = PBXBuildFile; fileRef = 0297850019087BF800148C3B /* RLMPrivate.h */; };
		0297850819087BF800148C3B /* RLMProperty.h in Headers */ = {isa = PBXBuildFile; fileRef = 0297850119087BF800148C3B /* RLMProperty.h */; };
		0297850919087BF800148C3B /* RLMProperty.mm in Sources */ = {isa = PBXBuildFile; fileRef = 0297850219087BF800148C3B /* RLMProperty.mm */; };
		0297850A19087BF800148C3B /* RLMProxy.h in Headers */ = {isa = PBXBuildFile; fileRef = 0297850319087BF800148C3B /* RLMProxy.h */; };
		0297850B19087BF800148C3B /* RLMProxy.mm in Sources */ = {isa = PBXBuildFile; fileRef = 0297850419087BF800148C3B /* RLMProxy.mm */; };
		4220871618E042FD00F3CF27 /* NSData+RLMGetBinaryData.h in Headers */ = {isa = PBXBuildFile; fileRef = 4220871418E042FD00F3CF27 /* NSData+RLMGetBinaryData.h */; };
		4220871718E042FD00F3CF27 /* NSData+RLMGetBinaryData.mm in Sources */ = {isa = PBXBuildFile; fileRef = 4220871518E042FD00F3CF27 /* NSData+RLMGetBinaryData.mm */; };
		424EEF9E18D9C10100337A13 /* RLMColumnProxy.h in Headers */ = {isa = PBXBuildFile; fileRef = 424EEF9D18D9C10100337A13 /* RLMColumnProxy.h */; };
		424EEFA218D9C11D00337A13 /* RLMDescriptor.mm in Sources */ = {isa = PBXBuildFile; fileRef = 424EEF9F18D9C11D00337A13 /* RLMDescriptor.mm */; };
		424EEFA318D9C11D00337A13 /* RLMDescriptor_noinst.h in Headers */ = {isa = PBXBuildFile; fileRef = 424EEFA018D9C11D00337A13 /* RLMDescriptor_noinst.h */; };
		424EEFA418D9C11D00337A13 /* RLMDescriptor.h in Headers */ = {isa = PBXBuildFile; fileRef = 424EEFA118D9C11D00337A13 /* RLMDescriptor.h */; };
		424EEFAE18D9C15A00337A13 /* RLMView.mm in Sources */ = {isa = PBXBuildFile; fileRef = 424EEFAB18D9C15900337A13 /* RLMView.mm */; };
		424EEFAF18D9C15A00337A13 /* RLMView_noinst.h in Headers */ = {isa = PBXBuildFile; fileRef = 424EEFAC18D9C15900337A13 /* RLMView_noinst.h */; };
		424EEFB018D9C15A00337A13 /* RLMView.h in Headers */ = {isa = PBXBuildFile; fileRef = 424EEFAD18D9C15A00337A13 /* RLMView.h */; };
		424EEFB218D9C97900337A13 /* RLMColumnProxy.mm in Sources */ = {isa = PBXBuildFile; fileRef = 424EEFB118D9C97900337A13 /* RLMColumnProxy.mm */; };
		42AD3A9818CDBDFF00C86073 /* util.mm in Sources */ = {isa = PBXBuildFile; fileRef = 42AD3A9418CDBDFF00C86073 /* util.mm */; };
		42AD3A9918CDBDFF00C86073 /* RLMVersion.mm in Sources */ = {isa = PBXBuildFile; fileRef = 42AD3A9518CDBDFF00C86073 /* RLMVersion.mm */; };
		42AD3A9A18CDBDFF00C86073 /* RLMVersion.h in Headers */ = {isa = PBXBuildFile; fileRef = 42AD3A9618CDBDFF00C86073 /* RLMVersion.h */; };
		4B7ACCD918FDD96F008B7B95 /* XCTest.framework in Frameworks */ = {isa = PBXBuildFile; fileRef = 4B7ACCD718FDD8E4008B7B95 /* XCTest.framework */; };
<<<<<<< HEAD
		4BB05A6D190710E400F7F5F9 /* RLMTableFast.h in Headers */ = {isa = PBXBuildFile; fileRef = 4BB05A6B190710E400F7F5F9 /* RLMTableFast.h */; };
		4BB05A7B19083A7E00F7F5F9 /* dynamic_table.mm in Sources */ = {isa = PBXBuildFile; fileRef = 4DB1DEF818BF70AE005A7234 /* dynamic_table.mm */; };
=======
>>>>>>> d0e79bcb
		4D01A9FC18C9F5E600527AD5 /* table_view.m in Sources */ = {isa = PBXBuildFile; fileRef = 4D01A9FB18C9F5E600527AD5 /* table_view.m */; };
		4D01A9FE18C9F60F00527AD5 /* version.m in Sources */ = {isa = PBXBuildFile; fileRef = 4D01A9FD18C9F60F00527AD5 /* version.m */; };
		4D143CCF18F69D0F00CEFF65 /* RLMQueryFast.h in Headers */ = {isa = PBXBuildFile; fileRef = 4D143CCE18F69D0F00CEFF65 /* RLMQueryFast.h */; };
		4D143CEE18F7E8C200CEFF65 /* RLMRealm_noinst.h in Headers */ = {isa = PBXBuildFile; fileRef = 4D143CEB18F7E8C200CEFF65 /* RLMRealm_noinst.h */; };
		4D143CEF18F7E8C200CEFF65 /* RLMRealm.h in Headers */ = {isa = PBXBuildFile; fileRef = 4D143CEC18F7E8C200CEFF65 /* RLMRealm.h */; };
		4D143CF018F7E8C200CEFF65 /* RLMRealm.mm in Sources */ = {isa = PBXBuildFile; fileRef = 4D143CED18F7E8C200CEFF65 /* RLMRealm.mm */; };
		4D143CF318F7E97500CEFF65 /* RLMConstants.h in Headers */ = {isa = PBXBuildFile; fileRef = 4D143CF118F7E97500CEFF65 /* RLMConstants.h */; };
		4D143CF418F7E97500CEFF65 /* RLMConstants.m in Sources */ = {isa = PBXBuildFile; fileRef = 4D143CF218F7E97500CEFF65 /* RLMConstants.m */; };
		4D1ED30818E1AF4E003CFF44 /* PrivateTableMacros.h in Headers */ = {isa = PBXBuildFile; fileRef = 4D1ED30718E1AF4E003CFF44 /* PrivateTableMacros.h */; };
		4DB1DEFC18BF70AE005A7234 /* functional.m in Sources */ = {isa = PBXBuildFile; fileRef = 4DB1DEF918BF70AE005A7234 /* functional.m */; };
		4DB1DEFD18BF70AE005A7234 /* typed_table.m in Sources */ = {isa = PBXBuildFile; fileRef = 4DB1DEFA18BF70AE005A7234 /* typed_table.m */; };
		4DDDD67418EB049300E94613 /* RLMViewProtocol.h in Headers */ = {isa = PBXBuildFile; fileRef = 4DDDD67318EB049300E94613 /* RLMViewProtocol.h */; };
		E82D503A1900C128003C1B8E /* realm.m in Sources */ = {isa = PBXBuildFile; fileRef = E82D50391900C128003C1B8E /* realm.m */; };
		E87675D01907841C00F58CDB /* RLMTestCase.m in Sources */ = {isa = PBXBuildFile; fileRef = E87675CD1907841C00F58CDB /* RLMTestCase.m */; };
		E87675D11907841C00F58CDB /* XCTestCase+AsyncTesting.m in Sources */ = {isa = PBXBuildFile; fileRef = E87675CF1907841C00F58CDB /* XCTestCase+AsyncTesting.m */; };
		E918909D177B677900653D7A /* Cocoa.framework in Frameworks */ = {isa = PBXBuildFile; fileRef = E918909C177B677900653D7A /* Cocoa.framework */; };
		E91890B0177B677900653D7A /* Cocoa.framework in Frameworks */ = {isa = PBXBuildFile; fileRef = E918909C177B677900653D7A /* Cocoa.framework */; };
		E91890B3177B677900653D7A /* Realm.dylib in Frameworks */ = {isa = PBXBuildFile; fileRef = E9189099177B677900653D7A /* Realm.dylib */; };
		E91890B9177B677900653D7A /* InfoPlist.strings in Resources */ = {isa = PBXBuildFile; fileRef = E91890B7177B677900653D7A /* InfoPlist.strings */; };
		E91890D6177B67AB00653D7A /* RLMRow.mm in Sources */ = {isa = PBXBuildFile; fileRef = E91890C5177B67AB00653D7A /* RLMRow.mm */; };
		E91890D7177B67AB00653D7A /* RLMRow.h in Headers */ = {isa = PBXBuildFile; fileRef = E91890C6177B67AB00653D7A /* RLMRow.h */; };
		E91890DA177B67AB00653D7A /* RLMContext.mm in Sources */ = {isa = PBXBuildFile; fileRef = E91890C9177B67AB00653D7A /* RLMContext.mm */; };
		E91890DB177B67AB00653D7A /* RLMContext.h in Headers */ = {isa = PBXBuildFile; fileRef = E91890CA177B67AB00653D7A /* RLMContext.h */; };
		E91890DD177B67AB00653D7A /* PrivateHelperMacros.h in Headers */ = {isa = PBXBuildFile; fileRef = E91890CC177B67AB00653D7A /* PrivateHelperMacros.h */; };
		E91890DE177B67AB00653D7A /* RLMQuery.mm in Sources */ = {isa = PBXBuildFile; fileRef = E91890CD177B67AB00653D7A /* RLMQuery.mm */; };
		E91890DF177B67AB00653D7A /* RLMQuery_noinst.h in Headers */ = {isa = PBXBuildFile; fileRef = E91890CE177B67AB00653D7A /* RLMQuery_noinst.h */; };
		E91890E0177B67AB00653D7A /* RLMQuery.h in Headers */ = {isa = PBXBuildFile; fileRef = E91890CF177B67AB00653D7A /* RLMQuery.h */; };
		E91890E1177B67AB00653D7A /* RLMTable.mm in Sources */ = {isa = PBXBuildFile; fileRef = E91890D0177B67AB00653D7A /* RLMTable.mm */; };
		E91890E2177B67AB00653D7A /* RLMTable_noinst.h in Headers */ = {isa = PBXBuildFile; fileRef = E91890D1177B67AB00653D7A /* RLMTable_noinst.h */; };
		E91890E3177B67AB00653D7A /* RLMTable.h in Headers */ = {isa = PBXBuildFile; fileRef = E91890D2177B67AB00653D7A /* RLMTable.h */; };
		E91890E4177B67AB00653D7A /* Realm.h in Headers */ = {isa = PBXBuildFile; fileRef = E91890D3177B67AB00653D7A /* Realm.h */; };
		E91890E5177B67AB00653D7A /* RLMType.h in Headers */ = {isa = PBXBuildFile; fileRef = E91890D4177B67AB00653D7A /* RLMType.h */; };
		E91890E6177B67AB00653D7A /* util_noinst.hpp in Headers */ = {isa = PBXBuildFile; fileRef = E91890D5177B67AB00653D7A /* util_noinst.hpp */; };
		E91890F5177B71E400653D7A /* data_type.mm in Sources */ = {isa = PBXBuildFile; fileRef = E91890E7177B71E400653D7A /* data_type.mm */; };
		E91890F6177B71E400653D7A /* enumerator.m in Sources */ = {isa = PBXBuildFile; fileRef = E91890E8177B71E400653D7A /* enumerator.m */; };
		E91890F7177B71E400653D7A /* err_handling.mm in Sources */ = {isa = PBXBuildFile; fileRef = E91890E9177B71E400653D7A /* err_handling.mm */; };
		E91890F8177B71E400653D7A /* get_subtable.m in Sources */ = {isa = PBXBuildFile; fileRef = E91890EA177B71E400653D7A /* get_subtable.m */; };
		E91890F9177B71E400653D7A /* group_misc_2.m in Sources */ = {isa = PBXBuildFile; fileRef = E91890EB177B71E400653D7A /* group_misc_2.m */; };
		E91890FA177B71E400653D7A /* group.m in Sources */ = {isa = PBXBuildFile; fileRef = E91890EC177B71E400653D7A /* group.m */; };
		E91890FB177B71E400653D7A /* mixed.mm in Sources */ = {isa = PBXBuildFile; fileRef = E91890ED177B71E400653D7A /* mixed.mm */; };
		E91890FC177B71E400653D7A /* query.m in Sources */ = {isa = PBXBuildFile; fileRef = E91890EE177B71E400653D7A /* query.m */; };
		E91890FD177B71E400653D7A /* shared_group.m in Sources */ = {isa = PBXBuildFile; fileRef = E91890EF177B71E400653D7A /* shared_group.m */; };
		E91890FE177B71E400653D7A /* subtable.m in Sources */ = {isa = PBXBuildFile; fileRef = E91890F0177B71E400653D7A /* subtable.m */; };
		E91890FF177B71E400653D7A /* table_delete_all.m in Sources */ = {isa = PBXBuildFile; fileRef = E91890F1177B71E400653D7A /* table_delete_all.m */; };
		E9189102177B71E400653D7A /* tutorial.m in Sources */ = {isa = PBXBuildFile; fileRef = E91890F4177B71E400653D7A /* tutorial.m */; };
/* End PBXBuildFile section */

/* Begin PBXContainerItemProxy section */
		E91890B1177B677900653D7A /* PBXContainerItemProxy */ = {
			isa = PBXContainerItemProxy;
			containerPortal = E9189091177B677900653D7A /* Project object */;
			proxyType = 1;
			remoteGlobalIDString = E9189098177B677900653D7A;
			remoteInfo = Realm;
		};
/* End PBXContainerItemProxy section */

/* Begin PBXFileReference section */
		029784FE19087BF800148C3B /* RLMObjectDescriptor.h */ = {isa = PBXFileReference; fileEncoding = 4; lastKnownFileType = sourcecode.c.h; path = RLMObjectDescriptor.h; sourceTree = "<group>"; };
		029784FF19087BF800148C3B /* RLMObjectDescriptor.m */ = {isa = PBXFileReference; fileEncoding = 4; lastKnownFileType = sourcecode.c.objc; path = RLMObjectDescriptor.m; sourceTree = "<group>"; };
		0297850019087BF800148C3B /* RLMPrivate.h */ = {isa = PBXFileReference; fileEncoding = 4; lastKnownFileType = sourcecode.c.h; path = RLMPrivate.h; sourceTree = "<group>"; };
		0297850119087BF800148C3B /* RLMProperty.h */ = {isa = PBXFileReference; fileEncoding = 4; lastKnownFileType = sourcecode.c.h; path = RLMProperty.h; sourceTree = "<group>"; };
		0297850219087BF800148C3B /* RLMProperty.mm */ = {isa = PBXFileReference; fileEncoding = 4; lastKnownFileType = sourcecode.cpp.objcpp; path = RLMProperty.mm; sourceTree = "<group>"; };
		0297850319087BF800148C3B /* RLMProxy.h */ = {isa = PBXFileReference; fileEncoding = 4; lastKnownFileType = sourcecode.c.h; path = RLMProxy.h; sourceTree = "<group>"; };
		0297850419087BF800148C3B /* RLMProxy.mm */ = {isa = PBXFileReference; fileEncoding = 4; lastKnownFileType = sourcecode.cpp.objcpp; path = RLMProxy.mm; sourceTree = "<group>"; };
		4220871418E042FD00F3CF27 /* NSData+RLMGetBinaryData.h */ = {isa = PBXFileReference; fileEncoding = 4; lastKnownFileType = sourcecode.c.h; name = "NSData+RLMGetBinaryData.h"; path = "src/realm/objc/NSData+RLMGetBinaryData.h"; sourceTree = SOURCE_ROOT; };
		4220871518E042FD00F3CF27 /* NSData+RLMGetBinaryData.mm */ = {isa = PBXFileReference; fileEncoding = 4; lastKnownFileType = sourcecode.cpp.objcpp; name = "NSData+RLMGetBinaryData.mm"; path = "src/realm/objc/NSData+RLMGetBinaryData.mm"; sourceTree = SOURCE_ROOT; };
		424EEF9D18D9C10100337A13 /* RLMColumnProxy.h */ = {isa = PBXFileReference; fileEncoding = 4; lastKnownFileType = sourcecode.c.h; name = RLMColumnProxy.h; path = src/realm/objc/RLMColumnProxy.h; sourceTree = SOURCE_ROOT; };
		424EEF9F18D9C11D00337A13 /* RLMDescriptor.mm */ = {isa = PBXFileReference; fileEncoding = 4; lastKnownFileType = sourcecode.cpp.objcpp; name = RLMDescriptor.mm; path = src/realm/objc/RLMDescriptor.mm; sourceTree = SOURCE_ROOT; };
		424EEFA018D9C11D00337A13 /* RLMDescriptor_noinst.h */ = {isa = PBXFileReference; fileEncoding = 4; lastKnownFileType = sourcecode.c.h; name = RLMDescriptor_noinst.h; path = src/realm/objc/RLMDescriptor_noinst.h; sourceTree = SOURCE_ROOT; };
		424EEFA118D9C11D00337A13 /* RLMDescriptor.h */ = {isa = PBXFileReference; fileEncoding = 4; lastKnownFileType = sourcecode.c.h; name = RLMDescriptor.h; path = src/realm/objc/RLMDescriptor.h; sourceTree = SOURCE_ROOT; };
		424EEFAB18D9C15900337A13 /* RLMView.mm */ = {isa = PBXFileReference; fileEncoding = 4; lastKnownFileType = sourcecode.cpp.objcpp; name = RLMView.mm; path = src/realm/objc/RLMView.mm; sourceTree = SOURCE_ROOT; };
		424EEFAC18D9C15900337A13 /* RLMView_noinst.h */ = {isa = PBXFileReference; fileEncoding = 4; lastKnownFileType = sourcecode.c.h; name = RLMView_noinst.h; path = src/realm/objc/RLMView_noinst.h; sourceTree = SOURCE_ROOT; };
		424EEFAD18D9C15A00337A13 /* RLMView.h */ = {isa = PBXFileReference; fileEncoding = 4; lastKnownFileType = sourcecode.c.h; name = RLMView.h; path = src/realm/objc/RLMView.h; sourceTree = SOURCE_ROOT; };
		424EEFB118D9C97900337A13 /* RLMColumnProxy.mm */ = {isa = PBXFileReference; fileEncoding = 4; lastKnownFileType = sourcecode.cpp.objcpp; name = RLMColumnProxy.mm; path = src/realm/objc/RLMColumnProxy.mm; sourceTree = SOURCE_ROOT; };
		42AD3A9418CDBDFF00C86073 /* util.mm */ = {isa = PBXFileReference; fileEncoding = 4; lastKnownFileType = sourcecode.cpp.objcpp; name = util.mm; path = src/realm/objc/util.mm; sourceTree = SOURCE_ROOT; };
		42AD3A9518CDBDFF00C86073 /* RLMVersion.mm */ = {isa = PBXFileReference; fileEncoding = 4; lastKnownFileType = sourcecode.cpp.objcpp; name = RLMVersion.mm; path = src/realm/objc/RLMVersion.mm; sourceTree = SOURCE_ROOT; };
		42AD3A9618CDBDFF00C86073 /* RLMVersion.h */ = {isa = PBXFileReference; fileEncoding = 4; lastKnownFileType = sourcecode.c.h; name = RLMVersion.h; path = src/realm/objc/RLMVersion.h; sourceTree = SOURCE_ROOT; };
		4B7ACCD718FDD8E4008B7B95 /* XCTest.framework */ = {isa = PBXFileReference; lastKnownFileType = wrapper.framework; name = XCTest.framework; path = Library/Frameworks/XCTest.framework; sourceTree = DEVELOPER_DIR; };
<<<<<<< HEAD
		4BB05A6B190710E400F7F5F9 /* RLMTableFast.h */ = {isa = PBXFileReference; fileEncoding = 4; lastKnownFileType = sourcecode.c.h; path = RLMTableFast.h; sourceTree = "<group>"; };
=======
>>>>>>> d0e79bcb
		4D01A9FB18C9F5E600527AD5 /* table_view.m */ = {isa = PBXFileReference; fileEncoding = 4; lastKnownFileType = sourcecode.c.objc; lineEnding = 0; name = table_view.m; path = ../src/realm/objc/test/table_view.m; sourceTree = "<group>"; xcLanguageSpecificationIdentifier = xcode.lang.objc; };
		4D01A9FD18C9F60F00527AD5 /* version.m */ = {isa = PBXFileReference; fileEncoding = 4; lastKnownFileType = sourcecode.c.objc; name = version.m; path = ../src/realm/objc/test/version.m; sourceTree = "<group>"; };
		4D143CBC18ED5FCF00CEFF65 /* PrivateTableMacros.h.cheetah */ = {isa = PBXFileReference; fileEncoding = 4; lastKnownFileType = text; name = PrivateTableMacros.h.cheetah; path = src/realm/objc/PrivateTableMacros.h.cheetah; sourceTree = SOURCE_ROOT; };
		4D143CCE18F69D0F00CEFF65 /* RLMQueryFast.h */ = {isa = PBXFileReference; fileEncoding = 4; lastKnownFileType = sourcecode.c.h; name = RLMQueryFast.h; path = src/realm/objc/RLMQueryFast.h; sourceTree = SOURCE_ROOT; };
		4D143CEB18F7E8C200CEFF65 /* RLMRealm_noinst.h */ = {isa = PBXFileReference; fileEncoding = 4; lastKnownFileType = sourcecode.c.h; name = RLMRealm_noinst.h; path = src/realm/objc/RLMRealm_noinst.h; sourceTree = SOURCE_ROOT; };
		4D143CEC18F7E8C200CEFF65 /* RLMRealm.h */ = {isa = PBXFileReference; fileEncoding = 4; lastKnownFileType = sourcecode.c.h; name = RLMRealm.h; path = src/realm/objc/RLMRealm.h; sourceTree = SOURCE_ROOT; };
		4D143CED18F7E8C200CEFF65 /* RLMRealm.mm */ = {isa = PBXFileReference; fileEncoding = 4; lastKnownFileType = sourcecode.cpp.objcpp; name = RLMRealm.mm; path = src/realm/objc/RLMRealm.mm; sourceTree = SOURCE_ROOT; };
		4D143CF118F7E97500CEFF65 /* RLMConstants.h */ = {isa = PBXFileReference; fileEncoding = 4; lastKnownFileType = sourcecode.c.h; name = RLMConstants.h; path = src/realm/objc/RLMConstants.h; sourceTree = SOURCE_ROOT; };
		4D143CF218F7E97500CEFF65 /* RLMConstants.m */ = {isa = PBXFileReference; fileEncoding = 4; lastKnownFileType = sourcecode.c.objc; name = RLMConstants.m; path = src/realm/objc/RLMConstants.m; sourceTree = SOURCE_ROOT; };
		4D1ED30718E1AF4E003CFF44 /* PrivateTableMacros.h */ = {isa = PBXFileReference; fileEncoding = 4; lastKnownFileType = sourcecode.c.h; name = PrivateTableMacros.h; path = src/realm/objc/PrivateTableMacros.h; sourceTree = SOURCE_ROOT; };
		4DB1DEF818BF70AE005A7234 /* dynamic_table.mm */ = {isa = PBXFileReference; fileEncoding = 4; lastKnownFileType = sourcecode.cpp.objcpp; lineEnding = 0; name = dynamic_table.mm; path = ../src/realm/objc/test/dynamic_table.mm; sourceTree = "<group>"; xcLanguageSpecificationIdentifier = xcode.lang.objcpp; };
		4DB1DEF918BF70AE005A7234 /* functional.m */ = {isa = PBXFileReference; fileEncoding = 4; lastKnownFileType = sourcecode.c.objc; name = functional.m; path = ../src/realm/objc/test/functional.m; sourceTree = "<group>"; };
		4DB1DEFA18BF70AE005A7234 /* typed_table.m */ = {isa = PBXFileReference; fileEncoding = 4; lastKnownFileType = sourcecode.c.objc; lineEnding = 0; name = typed_table.m; path = ../src/realm/objc/test/typed_table.m; sourceTree = "<group>"; xcLanguageSpecificationIdentifier = xcode.lang.objc; };
		4DDDD67018EAF1C000E94613 /* RLMRowFast.h */ = {isa = PBXFileReference; lastKnownFileType = sourcecode.c.h; name = RLMRowFast.h; path = src/realm/objc/RLMRowFast.h; sourceTree = SOURCE_ROOT; };
		4DDDD67218EAF22100E94613 /* RLMFast.h */ = {isa = PBXFileReference; lastKnownFileType = sourcecode.c.h; name = RLMFast.h; path = src/realm/objc/RLMFast.h; sourceTree = SOURCE_ROOT; };
		4DDDD67318EB049300E94613 /* RLMViewProtocol.h */ = {isa = PBXFileReference; fileEncoding = 4; lastKnownFileType = sourcecode.c.h; name = RLMViewProtocol.h; path = src/realm/objc/RLMViewProtocol.h; sourceTree = SOURCE_ROOT; };
		E82D50391900C128003C1B8E /* realm.m */ = {isa = PBXFileReference; fileEncoding = 4; lastKnownFileType = sourcecode.c.objc; name = realm.m; path = ../src/realm/objc/test/realm.m; sourceTree = "<group>"; };
		E87675CC1907841C00F58CDB /* RLMTestCase.h */ = {isa = PBXFileReference; fileEncoding = 4; lastKnownFileType = sourcecode.c.h; name = RLMTestCase.h; path = src/realm/objc/test/RLMTestCase.h; sourceTree = SOURCE_ROOT; };
		E87675CD1907841C00F58CDB /* RLMTestCase.m */ = {isa = PBXFileReference; fileEncoding = 4; lastKnownFileType = sourcecode.c.objc; name = RLMTestCase.m; path = src/realm/objc/test/RLMTestCase.m; sourceTree = SOURCE_ROOT; };
		E87675CE1907841C00F58CDB /* XCTestCase+AsyncTesting.h */ = {isa = PBXFileReference; fileEncoding = 4; lastKnownFileType = sourcecode.c.h; name = "XCTestCase+AsyncTesting.h"; path = "src/realm/objc/test/XCTestCase+AsyncTesting.h"; sourceTree = SOURCE_ROOT; };
		E87675CF1907841C00F58CDB /* XCTestCase+AsyncTesting.m */ = {isa = PBXFileReference; fileEncoding = 4; lastKnownFileType = sourcecode.c.objc; name = "XCTestCase+AsyncTesting.m"; path = "src/realm/objc/test/XCTestCase+AsyncTesting.m"; sourceTree = SOURCE_ROOT; };
		E9189099177B677900653D7A /* Realm.dylib */ = {isa = PBXFileReference; explicitFileType = "compiled.mach-o.dylib"; includeInIndex = 0; path = Realm.dylib; sourceTree = BUILT_PRODUCTS_DIR; };
		E918909C177B677900653D7A /* Cocoa.framework */ = {isa = PBXFileReference; lastKnownFileType = wrapper.framework; name = Cocoa.framework; path = System/Library/Frameworks/Cocoa.framework; sourceTree = SDKROOT; };
		E918909F177B677900653D7A /* AppKit.framework */ = {isa = PBXFileReference; lastKnownFileType = wrapper.framework; name = AppKit.framework; path = System/Library/Frameworks/AppKit.framework; sourceTree = SDKROOT; };
		E91890A0177B677900653D7A /* CoreData.framework */ = {isa = PBXFileReference; lastKnownFileType = wrapper.framework; name = CoreData.framework; path = System/Library/Frameworks/CoreData.framework; sourceTree = SDKROOT; };
		E91890A1177B677900653D7A /* Foundation.framework */ = {isa = PBXFileReference; lastKnownFileType = wrapper.framework; name = Foundation.framework; path = System/Library/Frameworks/Foundation.framework; sourceTree = SDKROOT; };
		E91890AD177B677900653D7A /* RealmTests.xctest */ = {isa = PBXFileReference; explicitFileType = wrapper.cfbundle; includeInIndex = 0; path = RealmTests.xctest; sourceTree = BUILT_PRODUCTS_DIR; };
		E91890B6177B677900653D7A /* RealmTests-Info.plist */ = {isa = PBXFileReference; lastKnownFileType = text.plist.xml; path = "RealmTests-Info.plist"; sourceTree = "<group>"; };
		E91890B8177B677900653D7A /* en */ = {isa = PBXFileReference; lastKnownFileType = text.plist.strings; name = en; path = en.lproj/InfoPlist.strings; sourceTree = "<group>"; };
		E91890C5177B67AB00653D7A /* RLMRow.mm */ = {isa = PBXFileReference; fileEncoding = 4; lastKnownFileType = sourcecode.cpp.objcpp; name = RLMRow.mm; path = src/realm/objc/RLMRow.mm; sourceTree = SOURCE_ROOT; };
		E91890C6177B67AB00653D7A /* RLMRow.h */ = {isa = PBXFileReference; fileEncoding = 4; lastKnownFileType = sourcecode.c.h; name = RLMRow.h; path = src/realm/objc/RLMRow.h; sourceTree = SOURCE_ROOT; };
		E91890C9177B67AB00653D7A /* RLMContext.mm */ = {isa = PBXFileReference; fileEncoding = 4; lastKnownFileType = sourcecode.cpp.objcpp; name = RLMContext.mm; path = src/realm/objc/RLMContext.mm; sourceTree = SOURCE_ROOT; };
		E91890CA177B67AB00653D7A /* RLMContext.h */ = {isa = PBXFileReference; fileEncoding = 4; lastKnownFileType = sourcecode.c.h; name = RLMContext.h; path = src/realm/objc/RLMContext.h; sourceTree = SOURCE_ROOT; };
		E91890CC177B67AB00653D7A /* PrivateHelperMacros.h */ = {isa = PBXFileReference; fileEncoding = 4; lastKnownFileType = sourcecode.c.h; name = PrivateHelperMacros.h; path = src/realm/objc/PrivateHelperMacros.h; sourceTree = SOURCE_ROOT; };
		E91890CD177B67AB00653D7A /* RLMQuery.mm */ = {isa = PBXFileReference; fileEncoding = 4; lastKnownFileType = sourcecode.cpp.objcpp; name = RLMQuery.mm; path = src/realm/objc/RLMQuery.mm; sourceTree = SOURCE_ROOT; };
		E91890CE177B67AB00653D7A /* RLMQuery_noinst.h */ = {isa = PBXFileReference; fileEncoding = 4; lastKnownFileType = sourcecode.c.h; name = RLMQuery_noinst.h; path = src/realm/objc/RLMQuery_noinst.h; sourceTree = SOURCE_ROOT; };
		E91890CF177B67AB00653D7A /* RLMQuery.h */ = {isa = PBXFileReference; fileEncoding = 4; lastKnownFileType = sourcecode.c.h; name = RLMQuery.h; path = src/realm/objc/RLMQuery.h; sourceTree = SOURCE_ROOT; };
		E91890D0177B67AB00653D7A /* RLMTable.mm */ = {isa = PBXFileReference; fileEncoding = 4; lastKnownFileType = sourcecode.cpp.objcpp; lineEnding = 0; name = RLMTable.mm; path = src/realm/objc/RLMTable.mm; sourceTree = SOURCE_ROOT; xcLanguageSpecificationIdentifier = xcode.lang.objcpp; };
		E91890D1177B67AB00653D7A /* RLMTable_noinst.h */ = {isa = PBXFileReference; fileEncoding = 4; lastKnownFileType = sourcecode.c.h; name = RLMTable_noinst.h; path = src/realm/objc/RLMTable_noinst.h; sourceTree = SOURCE_ROOT; };
		E91890D2177B67AB00653D7A /* RLMTable.h */ = {isa = PBXFileReference; fileEncoding = 4; lastKnownFileType = sourcecode.c.h; name = RLMTable.h; path = src/realm/objc/RLMTable.h; sourceTree = SOURCE_ROOT; };
		E91890D3177B67AB00653D7A /* Realm.h */ = {isa = PBXFileReference; fileEncoding = 4; lastKnownFileType = sourcecode.c.h; name = Realm.h; path = src/realm/objc/Realm.h; sourceTree = SOURCE_ROOT; };
		E91890D4177B67AB00653D7A /* RLMType.h */ = {isa = PBXFileReference; fileEncoding = 4; lastKnownFileType = sourcecode.c.h; name = RLMType.h; path = src/realm/objc/RLMType.h; sourceTree = SOURCE_ROOT; };
		E91890D5177B67AB00653D7A /* util_noinst.hpp */ = {isa = PBXFileReference; fileEncoding = 4; lastKnownFileType = sourcecode.cpp.h; name = util_noinst.hpp; path = src/realm/objc/util_noinst.hpp; sourceTree = SOURCE_ROOT; };
		E91890E7177B71E400653D7A /* data_type.mm */ = {isa = PBXFileReference; fileEncoding = 4; lastKnownFileType = sourcecode.cpp.objcpp; lineEnding = 0; name = data_type.mm; path = ../src/realm/objc/test/data_type.mm; sourceTree = "<group>"; xcLanguageSpecificationIdentifier = xcode.lang.objcpp; };
		E91890E8177B71E400653D7A /* enumerator.m */ = {isa = PBXFileReference; fileEncoding = 4; lastKnownFileType = sourcecode.c.objc; name = enumerator.m; path = ../src/realm/objc/test/enumerator.m; sourceTree = "<group>"; };
		E91890E9177B71E400653D7A /* err_handling.mm */ = {isa = PBXFileReference; fileEncoding = 4; lastKnownFileType = sourcecode.cpp.objcpp; name = err_handling.mm; path = ../src/realm/objc/test/err_handling.mm; sourceTree = "<group>"; };
		E91890EA177B71E400653D7A /* get_subtable.m */ = {isa = PBXFileReference; fileEncoding = 4; lastKnownFileType = sourcecode.c.objc; name = get_subtable.m; path = ../src/realm/objc/test/get_subtable.m; sourceTree = "<group>"; };
		E91890EB177B71E400653D7A /* group_misc_2.m */ = {isa = PBXFileReference; fileEncoding = 4; lastKnownFileType = sourcecode.c.objc; name = group_misc_2.m; path = ../src/realm/objc/test/group_misc_2.m; sourceTree = "<group>"; };
		E91890EC177B71E400653D7A /* group.m */ = {isa = PBXFileReference; fileEncoding = 4; lastKnownFileType = sourcecode.c.objc; name = group.m; path = ../src/realm/objc/test/group.m; sourceTree = "<group>"; };
		E91890ED177B71E400653D7A /* mixed.mm */ = {isa = PBXFileReference; fileEncoding = 4; lastKnownFileType = sourcecode.cpp.objcpp; name = mixed.mm; path = ../src/realm/objc/test/mixed.mm; sourceTree = "<group>"; };
		E91890EE177B71E400653D7A /* query.m */ = {isa = PBXFileReference; fileEncoding = 4; lastKnownFileType = sourcecode.c.objc; lineEnding = 0; name = query.m; path = ../src/realm/objc/test/query.m; sourceTree = "<group>"; xcLanguageSpecificationIdentifier = xcode.lang.objc; };
		E91890EF177B71E400653D7A /* shared_group.m */ = {isa = PBXFileReference; fileEncoding = 4; lastKnownFileType = sourcecode.c.objc; name = shared_group.m; path = ../src/realm/objc/test/shared_group.m; sourceTree = "<group>"; };
		E91890F0177B71E400653D7A /* subtable.m */ = {isa = PBXFileReference; fileEncoding = 4; lastKnownFileType = sourcecode.c.objc; name = subtable.m; path = ../src/realm/objc/test/subtable.m; sourceTree = "<group>"; };
		E91890F1177B71E400653D7A /* table_delete_all.m */ = {isa = PBXFileReference; fileEncoding = 4; lastKnownFileType = sourcecode.c.objc; name = table_delete_all.m; path = ../src/realm/objc/test/table_delete_all.m; sourceTree = "<group>"; };
		E91890F4177B71E400653D7A /* tutorial.m */ = {isa = PBXFileReference; fileEncoding = 4; lastKnownFileType = sourcecode.c.objc; name = tutorial.m; path = ../src/realm/objc/test/tutorial.m; sourceTree = "<group>"; };
/* End PBXFileReference section */

/* Begin PBXFrameworksBuildPhase section */
		E9189096177B677900653D7A /* Frameworks */ = {
			isa = PBXFrameworksBuildPhase;
			buildActionMask = 2147483647;
			files = (
				E918909D177B677900653D7A /* Cocoa.framework in Frameworks */,
			);
			runOnlyForDeploymentPostprocessing = 0;
		};
		E91890A9177B677900653D7A /* Frameworks */ = {
			isa = PBXFrameworksBuildPhase;
			buildActionMask = 2147483647;
			files = (
				4B7ACCD918FDD96F008B7B95 /* XCTest.framework in Frameworks */,
				E91890B0177B677900653D7A /* Cocoa.framework in Frameworks */,
				E91890B3177B677900653D7A /* Realm.dylib in Frameworks */,
			);
			runOnlyForDeploymentPostprocessing = 0;
		};
/* End PBXFrameworksBuildPhase section */

/* Begin PBXGroup section */
		4DDDD67118EAF1DC00E94613 /* RLMFast */ = {
			isa = PBXGroup;
			children = (
				4DDDD67218EAF22100E94613 /* RLMFast.h */,
				4DDDD67018EAF1C000E94613 /* RLMRowFast.h */,
				4D143CCE18F69D0F00CEFF65 /* RLMQueryFast.h */,
			);
			name = RLMFast;
			sourceTree = "<group>";
		};
		E8CCFC221900DBD100396C52 /* Helpers */ = {
			isa = PBXGroup;
			children = (
				E87675CC1907841C00F58CDB /* RLMTestCase.h */,
				E87675CD1907841C00F58CDB /* RLMTestCase.m */,
				E87675CE1907841C00F58CDB /* XCTestCase+AsyncTesting.h */,
				E87675CF1907841C00F58CDB /* XCTestCase+AsyncTesting.m */,
			);
			name = Helpers;
			path = ../../src/realm/objc/test;
			sourceTree = "<group>";
		};
		E9189090177B677900653D7A = {
			isa = PBXGroup;
			children = (
				E91890A2177B677900653D7A /* Realm */,
				E91890B4177B677900653D7A /* RealmTests */,
				E918909B177B677900653D7A /* Frameworks */,
				E918909A177B677900653D7A /* Products */,
			);
			sourceTree = "<group>";
		};
		E918909A177B677900653D7A /* Products */ = {
			isa = PBXGroup;
			children = (
				E9189099177B677900653D7A /* Realm.dylib */,
				E91890AD177B677900653D7A /* RealmTests.xctest */,
			);
			name = Products;
			sourceTree = "<group>";
		};
		E918909B177B677900653D7A /* Frameworks */ = {
			isa = PBXGroup;
			children = (
				4B7ACCD718FDD8E4008B7B95 /* XCTest.framework */,
				E918909C177B677900653D7A /* Cocoa.framework */,
				E918909E177B677900653D7A /* Other Frameworks */,
			);
			name = Frameworks;
			sourceTree = "<group>";
		};
		E918909E177B677900653D7A /* Other Frameworks */ = {
			isa = PBXGroup;
			children = (
				E918909F177B677900653D7A /* AppKit.framework */,
				E91890A0177B677900653D7A /* CoreData.framework */,
				E91890A1177B677900653D7A /* Foundation.framework */,
			);
			name = "Other Frameworks";
			sourceTree = "<group>";
		};
		E91890A2177B677900653D7A /* Realm */ = {
			isa = PBXGroup;
			children = (
				4DDDD67118EAF1DC00E94613 /* RLMFast */,
				4220871418E042FD00F3CF27 /* NSData+RLMGetBinaryData.h */,
				4220871518E042FD00F3CF27 /* NSData+RLMGetBinaryData.mm */,
				E91890CC177B67AB00653D7A /* PrivateHelperMacros.h */,
				4D1ED30718E1AF4E003CFF44 /* PrivateTableMacros.h */,
				4D143CBC18ED5FCF00CEFF65 /* PrivateTableMacros.h.cheetah */,
				424EEF9D18D9C10100337A13 /* RLMColumnProxy.h */,
				424EEFB118D9C97900337A13 /* RLMColumnProxy.mm */,
				4D143CF118F7E97500CEFF65 /* RLMConstants.h */,
				4D143CF218F7E97500CEFF65 /* RLMConstants.m */,
				E91890CA177B67AB00653D7A /* RLMContext.h */,
				E91890C9177B67AB00653D7A /* RLMContext.mm */,
				424EEFA118D9C11D00337A13 /* RLMDescriptor.h */,
				424EEF9F18D9C11D00337A13 /* RLMDescriptor.mm */,
				424EEFA018D9C11D00337A13 /* RLMDescriptor_noinst.h */,
				029784FE19087BF800148C3B /* RLMObjectDescriptor.h */,
				029784FF19087BF800148C3B /* RLMObjectDescriptor.m */,
				0297850019087BF800148C3B /* RLMPrivate.h */,
				0297850119087BF800148C3B /* RLMProperty.h */,
				0297850219087BF800148C3B /* RLMProperty.mm */,
				0297850319087BF800148C3B /* RLMProxy.h */,
				0297850419087BF800148C3B /* RLMProxy.mm */,
				E91890CF177B67AB00653D7A /* RLMQuery.h */,
				E91890CD177B67AB00653D7A /* RLMQuery.mm */,
				E91890CE177B67AB00653D7A /* RLMQuery_noinst.h */,
				E91890C6177B67AB00653D7A /* RLMRow.h */,
				E91890C5177B67AB00653D7A /* RLMRow.mm */,
				4D143CEC18F7E8C200CEFF65 /* RLMRealm.h */,
				4D143CED18F7E8C200CEFF65 /* RLMRealm.mm */,
				4D143CEB18F7E8C200CEFF65 /* RLMRealm_noinst.h */,
				E91890D2177B67AB00653D7A /* RLMTable.h */,
				E91890D0177B67AB00653D7A /* RLMTable.mm */,
				E91890D1177B67AB00653D7A /* RLMTable_noinst.h */,
				E91890D4177B67AB00653D7A /* RLMType.h */,
				42AD3A9618CDBDFF00C86073 /* RLMVersion.h */,
				42AD3A9518CDBDFF00C86073 /* RLMVersion.mm */,
				424EEFAD18D9C15A00337A13 /* RLMView.h */,
				424EEFAB18D9C15900337A13 /* RLMView.mm */,
				424EEFAC18D9C15900337A13 /* RLMView_noinst.h */,
				4DDDD67318EB049300E94613 /* RLMViewProtocol.h */,
				E91890D3177B67AB00653D7A /* Realm.h */,
				42AD3A9418CDBDFF00C86073 /* util.mm */,
				E91890D5177B67AB00653D7A /* util_noinst.hpp */,
			);
			name = Realm;
			path = src/realm/objc;
			sourceTree = "<group>";
		};
		E91890B4177B677900653D7A /* RealmTests */ = {
			isa = PBXGroup;
			children = (
				E8CCFC221900DBD100396C52 /* Helpers */,
				E91890E7177B71E400653D7A /* data_type.mm */,
				4DB1DEF818BF70AE005A7234 /* dynamic_table.mm */,
				E91890E8177B71E400653D7A /* enumerator.m */,
				E91890E9177B71E400653D7A /* err_handling.mm */,
				4DB1DEF918BF70AE005A7234 /* functional.m */,
				E91890EA177B71E400653D7A /* get_subtable.m */,
				E91890EC177B71E400653D7A /* group.m */,
				E91890EB177B71E400653D7A /* group_misc_2.m */,
				E91890ED177B71E400653D7A /* mixed.mm */,
				E91890EE177B71E400653D7A /* query.m */,
				E91890EF177B71E400653D7A /* shared_group.m */,
				E82D50391900C128003C1B8E /* realm.m */,
				E91890F0177B71E400653D7A /* subtable.m */,
				E91890F1177B71E400653D7A /* table_delete_all.m */,
				4D01A9FB18C9F5E600527AD5 /* table_view.m */,
				E91890F4177B71E400653D7A /* tutorial.m */,
				4DB1DEFA18BF70AE005A7234 /* typed_table.m */,
				4D01A9FD18C9F60F00527AD5 /* version.m */,
				E91890B5177B677900653D7A /* Supporting Files */,
			);
			path = RealmTests;
			sourceTree = "<group>";
		};
		E91890B5177B677900653D7A /* Supporting Files */ = {
			isa = PBXGroup;
			children = (
				E91890B6177B677900653D7A /* RealmTests-Info.plist */,
				E91890B7177B677900653D7A /* InfoPlist.strings */,
			);
			name = "Supporting Files";
			sourceTree = "<group>";
		};
/* End PBXGroup section */

/* Begin PBXHeadersBuildPhase section */
		E9189097177B677900653D7A /* Headers */ = {
			isa = PBXHeadersBuildPhase;
			buildActionMask = 2147483647;
			files = (
				4D143CCF18F69D0F00CEFF65 /* RLMQueryFast.h in Headers */,
				424EEFA418D9C11D00337A13 /* RLMDescriptor.h in Headers */,
				E91890D7177B67AB00653D7A /* RLMRow.h in Headers */,
				E91890DB177B67AB00653D7A /* RLMContext.h in Headers */,
				0297850819087BF800148C3B /* RLMProperty.h in Headers */,
				0297850A19087BF800148C3B /* RLMProxy.h in Headers */,
				E91890DD177B67AB00653D7A /* PrivateHelperMacros.h in Headers */,
				424EEFAF18D9C15A00337A13 /* RLMView_noinst.h in Headers */,
				E91890DF177B67AB00653D7A /* RLMQuery_noinst.h in Headers */,
				424EEF9E18D9C10100337A13 /* RLMColumnProxy.h in Headers */,
				0297850719087BF800148C3B /* RLMPrivate.h in Headers */,
				E91890E0177B67AB00653D7A /* RLMQuery.h in Headers */,
				E91890E2177B67AB00653D7A /* RLMTable_noinst.h in Headers */,
				4D143CEF18F7E8C200CEFF65 /* RLMRealm.h in Headers */,
				42AD3A9A18CDBDFF00C86073 /* RLMVersion.h in Headers */,
				424EEFB018D9C15A00337A13 /* RLMView.h in Headers */,
				E91890E3177B67AB00653D7A /* RLMTable.h in Headers */,
				4DDDD67418EB049300E94613 /* RLMViewProtocol.h in Headers */,
				4D1ED30818E1AF4E003CFF44 /* PrivateTableMacros.h in Headers */,
				E91890E4177B67AB00653D7A /* Realm.h in Headers */,
				E91890E5177B67AB00653D7A /* RLMType.h in Headers */,
				4D143CF318F7E97500CEFF65 /* RLMConstants.h in Headers */,
				4D143CEE18F7E8C200CEFF65 /* RLMRealm_noinst.h in Headers */,
				0297850519087BF800148C3B /* RLMObjectDescriptor.h in Headers */,
				424EEFA318D9C11D00337A13 /* RLMDescriptor_noinst.h in Headers */,
				4220871618E042FD00F3CF27 /* NSData+RLMGetBinaryData.h in Headers */,
				E91890E6177B67AB00653D7A /* util_noinst.hpp in Headers */,
			);
			runOnlyForDeploymentPostprocessing = 0;
		};
/* End PBXHeadersBuildPhase section */

/* Begin PBXNativeTarget section */
		E9189098177B677900653D7A /* Realm */ = {
			isa = PBXNativeTarget;
			buildConfigurationList = E91890BF177B677900653D7A /* Build configuration list for PBXNativeTarget "Realm" */;
			buildPhases = (
				E9189095177B677900653D7A /* Sources */,
				E9189096177B677900653D7A /* Frameworks */,
				E9189097177B677900653D7A /* Headers */,
			);
			buildRules = (
			);
			dependencies = (
			);
			name = Realm;
			productName = Realm;
			productReference = E9189099177B677900653D7A /* Realm.dylib */;
			productType = "com.apple.product-type.library.dynamic";
		};
		E91890AC177B677900653D7A /* RealmTests */ = {
			isa = PBXNativeTarget;
			buildConfigurationList = E91890C2177B677900653D7A /* Build configuration list for PBXNativeTarget "RealmTests" */;
			buildPhases = (
				E91890A8177B677900653D7A /* Sources */,
				E91890A9177B677900653D7A /* Frameworks */,
				E91890AA177B677900653D7A /* Resources */,
				E91890AB177B677900653D7A /* ShellScript */,
			);
			buildRules = (
			);
			dependencies = (
				E91890B2177B677900653D7A /* PBXTargetDependency */,
			);
			name = RealmTests;
			productName = RealmTests;
			productReference = E91890AD177B677900653D7A /* RealmTests.xctest */;
			productType = "com.apple.product-type.bundle";
		};
/* End PBXNativeTarget section */

/* Begin PBXProject section */
		E9189091177B677900653D7A /* Project object */ = {
			isa = PBXProject;
			attributes = {
				CLASSPREFIX = RLM;
				LastTestingUpgradeCheck = 0510;
				LastUpgradeCheck = 0510;
				ORGANIZATIONNAME = Realm;
			};
			buildConfigurationList = E9189094177B677900653D7A /* Build configuration list for PBXProject "Realm" */;
			compatibilityVersion = "Xcode 3.2";
			developmentRegion = English;
			hasScannedForEncodings = 0;
			knownRegions = (
				en,
			);
			mainGroup = E9189090177B677900653D7A;
			productRefGroup = E918909A177B677900653D7A /* Products */;
			projectDirPath = "";
			projectRoot = "";
			targets = (
				E9189098177B677900653D7A /* Realm */,
				E91890AC177B677900653D7A /* RealmTests */,
			);
		};
/* End PBXProject section */

/* Begin PBXResourcesBuildPhase section */
		E91890AA177B677900653D7A /* Resources */ = {
			isa = PBXResourcesBuildPhase;
			buildActionMask = 2147483647;
			files = (
				E91890B9177B677900653D7A /* InfoPlist.strings in Resources */,
			);
			runOnlyForDeploymentPostprocessing = 0;
		};
/* End PBXResourcesBuildPhase section */

/* Begin PBXShellScriptBuildPhase section */
		E91890AB177B677900653D7A /* ShellScript */ = {
			isa = PBXShellScriptBuildPhase;
			buildActionMask = 2147483647;
			files = (
			);
			inputPaths = (
			);
			outputPaths = (
			);
			runOnlyForDeploymentPostprocessing = 0;
			shellPath = /bin/sh;
			shellScript = "# Run the unit tests in this test bundle.\n\"${SYSTEM_DEVELOPER_DIR}/Tools/RunUnitTests\"\n";
		};
/* End PBXShellScriptBuildPhase section */

/* Begin PBXSourcesBuildPhase section */
		E9189095177B677900653D7A /* Sources */ = {
			isa = PBXSourcesBuildPhase;
			buildActionMask = 2147483647;
			files = (
				0297850619087BF800148C3B /* RLMObjectDescriptor.m in Sources */,
				424EEFA218D9C11D00337A13 /* RLMDescriptor.mm in Sources */,
				0297850B19087BF800148C3B /* RLMProxy.mm in Sources */,
				E91890D6177B67AB00653D7A /* RLMRow.mm in Sources */,
				42AD3A9818CDBDFF00C86073 /* util.mm in Sources */,
				42AD3A9918CDBDFF00C86073 /* RLMVersion.mm in Sources */,
				4D143CF018F7E8C200CEFF65 /* RLMRealm.mm in Sources */,
				424EEFAE18D9C15A00337A13 /* RLMView.mm in Sources */,
				424EEFB218D9C97900337A13 /* RLMColumnProxy.mm in Sources */,
				0297850919087BF800148C3B /* RLMProperty.mm in Sources */,
				4D143CF418F7E97500CEFF65 /* RLMConstants.m in Sources */,
				4220871718E042FD00F3CF27 /* NSData+RLMGetBinaryData.mm in Sources */,
				E91890DA177B67AB00653D7A /* RLMContext.mm in Sources */,
				E91890DE177B67AB00653D7A /* RLMQuery.mm in Sources */,
				E91890E1177B67AB00653D7A /* RLMTable.mm in Sources */,
			);
			runOnlyForDeploymentPostprocessing = 0;
		};
		E91890A8177B677900653D7A /* Sources */ = {
			isa = PBXSourcesBuildPhase;
			buildActionMask = 2147483647;
			files = (
				4BB05A7B19083A7E00F7F5F9 /* dynamic_table.mm in Sources */,
				E82D503A1900C128003C1B8E /* realm.m in Sources */,
				E91890F5177B71E400653D7A /* data_type.mm in Sources */,
				E91890F6177B71E400653D7A /* enumerator.m in Sources */,
				E91890F7177B71E400653D7A /* err_handling.mm in Sources */,
				E91890F8177B71E400653D7A /* get_subtable.m in Sources */,
				4D01A9FE18C9F60F00527AD5 /* version.m in Sources */,
				E91890F9177B71E400653D7A /* group_misc_2.m in Sources */,
				E87675D11907841C00F58CDB /* XCTestCase+AsyncTesting.m in Sources */,
				E91890FA177B71E400653D7A /* group.m in Sources */,
				E91890FB177B71E400653D7A /* mixed.mm in Sources */,
				E87675D01907841C00F58CDB /* RLMTestCase.m in Sources */,
				E91890FC177B71E400653D7A /* query.m in Sources */,
				E91890FD177B71E400653D7A /* shared_group.m in Sources */,
				E91890FE177B71E400653D7A /* subtable.m in Sources */,
				4DB1DEFC18BF70AE005A7234 /* functional.m in Sources */,
				4D01A9FC18C9F5E600527AD5 /* table_view.m in Sources */,
				4DB1DEFD18BF70AE005A7234 /* typed_table.m in Sources */,
				E91890FF177B71E400653D7A /* table_delete_all.m in Sources */,
				E9189102177B71E400653D7A /* tutorial.m in Sources */,
			);
			runOnlyForDeploymentPostprocessing = 0;
		};
/* End PBXSourcesBuildPhase section */

/* Begin PBXTargetDependency section */
		E91890B2177B677900653D7A /* PBXTargetDependency */ = {
			isa = PBXTargetDependency;
			target = E9189098177B677900653D7A /* Realm */;
			targetProxy = E91890B1177B677900653D7A /* PBXContainerItemProxy */;
		};
/* End PBXTargetDependency section */

/* Begin PBXVariantGroup section */
		E91890B7177B677900653D7A /* InfoPlist.strings */ = {
			isa = PBXVariantGroup;
			children = (
				E91890B8177B677900653D7A /* en */,
			);
			name = InfoPlist.strings;
			sourceTree = "<group>";
		};
/* End PBXVariantGroup section */

/* Begin XCBuildConfiguration section */
		E91890BD177B677900653D7A /* Debug */ = {
			isa = XCBuildConfiguration;
			buildSettings = {
				ALWAYS_SEARCH_USER_PATHS = NO;
				CLANG_CXX_LANGUAGE_STANDARD = "compiler-default";
				CLANG_CXX_LIBRARY = "libstdc++";
				CLANG_ENABLE_OBJC_ARC = YES;
				CLANG_WARN_CONSTANT_CONVERSION = YES;
				CLANG_WARN_EMPTY_BODY = YES;
				CLANG_WARN_ENUM_CONVERSION = YES;
				CLANG_WARN_INT_CONVERSION = YES;
				CLANG_WARN__DUPLICATE_METHOD_MATCH = YES;
				COPY_PHASE_STRIP = NO;
				DYLIB_COMPATIBILITY_VERSION = "";
				DYLIB_CURRENT_VERSION = "";
				GCC_C_LANGUAGE_STANDARD = gnu11;
				GCC_DYNAMIC_NO_PIC = NO;
				GCC_ENABLE_OBJC_EXCEPTIONS = YES;
				GCC_OPTIMIZATION_LEVEL = 0;
				GCC_PREPROCESSOR_DEFINITIONS = (
					"TIGHTDB_MAX_LIST_SIZE=4",
					"DEBUG=1",
					TIGHTDB_DEBUG,
				);
				GCC_SYMBOLS_PRIVATE_EXTERN = NO;
				GCC_WARN_64_TO_32_BIT_CONVERSION = YES;
				GCC_WARN_ABOUT_RETURN_TYPE = YES;
				GCC_WARN_UNINITIALIZED_AUTOS = YES;
				GCC_WARN_UNUSED_VARIABLE = YES;
				HEADER_SEARCH_PATHS = (
					src,
					/usr/local/include,
				);
				LIBRARY_SEARCH_PATHS = /usr/local/lib;
				MACOSX_DEPLOYMENT_TARGET = 10.8;
				ONLY_ACTIVE_ARCH = YES;
				OTHER_LDFLAGS = "-ltightdb-dbg";
				SDKROOT = macosx;
			};
			name = Debug;
		};
		E91890BE177B677900653D7A /* Release */ = {
			isa = XCBuildConfiguration;
			buildSettings = {
				ALWAYS_SEARCH_USER_PATHS = NO;
				CLANG_CXX_LANGUAGE_STANDARD = "compiler-default";
				CLANG_CXX_LIBRARY = "libstdc++";
				CLANG_ENABLE_OBJC_ARC = YES;
				CLANG_WARN_CONSTANT_CONVERSION = YES;
				CLANG_WARN_EMPTY_BODY = YES;
				CLANG_WARN_ENUM_CONVERSION = YES;
				CLANG_WARN_INT_CONVERSION = YES;
				CLANG_WARN__DUPLICATE_METHOD_MATCH = YES;
				COPY_PHASE_STRIP = YES;
				DEBUG_INFORMATION_FORMAT = "dwarf-with-dsym";
				DYLIB_COMPATIBILITY_VERSION = "";
				DYLIB_CURRENT_VERSION = "";
				GCC_C_LANGUAGE_STANDARD = gnu11;
				GCC_ENABLE_OBJC_EXCEPTIONS = YES;
				GCC_PREPROCESSOR_DEFINITIONS = "TIGHTDB_MAX_LIST_SIZE=4";
				GCC_WARN_64_TO_32_BIT_CONVERSION = YES;
				GCC_WARN_ABOUT_RETURN_TYPE = YES;
				GCC_WARN_UNINITIALIZED_AUTOS = YES;
				GCC_WARN_UNUSED_VARIABLE = YES;
				HEADER_SEARCH_PATHS = (
					src,
					/usr/local/include,
				);
				LIBRARY_SEARCH_PATHS = /usr/local/lib;
				MACOSX_DEPLOYMENT_TARGET = 10.8;
				OTHER_LDFLAGS = "-ltightdb";
				SDKROOT = macosx;
			};
			name = Release;
		};
		E91890C0177B677900653D7A /* Debug */ = {
			isa = XCBuildConfiguration;
			buildSettings = {
				DYLIB_COMPATIBILITY_VERSION = "";
				DYLIB_CURRENT_VERSION = "";
				FRAMEWORK_SEARCH_PATHS = (
					"$(inherited)",
					"$(DEVELOPER_FRAMEWORKS_DIR)",
				);
				GCC_PRECOMPILE_PREFIX_HEADER = YES;
				GCC_PREFIX_HEADER = "";
				LIBRARY_SEARCH_PATHS = "$(inherited)";
				PRODUCT_NAME = Realm;
			};
			name = Debug;
		};
		E91890C1177B677900653D7A /* Release */ = {
			isa = XCBuildConfiguration;
			buildSettings = {
				DYLIB_COMPATIBILITY_VERSION = "";
				DYLIB_CURRENT_VERSION = "";
				FRAMEWORK_SEARCH_PATHS = (
					"$(inherited)",
					"$(DEVELOPER_FRAMEWORKS_DIR)",
				);
				GCC_PRECOMPILE_PREFIX_HEADER = YES;
				GCC_PREFIX_HEADER = "";
				LIBRARY_SEARCH_PATHS = "$(inherited)";
				PRODUCT_NAME = Realm;
			};
			name = Release;
		};
		E91890C3177B677900653D7A /* Debug */ = {
			isa = XCBuildConfiguration;
			buildSettings = {
				COMBINE_HIDPI_IMAGES = YES;
				FRAMEWORK_SEARCH_PATHS = (
					"\"$(DEVELOPER_LIBRARY_DIR)/Frameworks\"",
					"$(DEVELOPER_FRAMEWORKS_DIR)",
				);
				GCC_PRECOMPILE_PREFIX_HEADER = YES;
				GCC_PREFIX_HEADER = "";
				INFOPLIST_FILE = "RealmTests/RealmTests-Info.plist";
				PRODUCT_NAME = RealmTests;
				WRAPPER_EXTENSION = xctest;
			};
			name = Debug;
		};
		E91890C4177B677900653D7A /* Release */ = {
			isa = XCBuildConfiguration;
			buildSettings = {
				COMBINE_HIDPI_IMAGES = YES;
				FRAMEWORK_SEARCH_PATHS = (
					"\"$(DEVELOPER_LIBRARY_DIR)/Frameworks\"",
					"$(DEVELOPER_FRAMEWORKS_DIR)",
				);
				GCC_PRECOMPILE_PREFIX_HEADER = YES;
				GCC_PREFIX_HEADER = "";
				INFOPLIST_FILE = "RealmTests/RealmTests-Info.plist";
				PRODUCT_NAME = RealmTests;
				WRAPPER_EXTENSION = xctest;
			};
			name = Release;
		};
/* End XCBuildConfiguration section */

/* Begin XCConfigurationList section */
		E9189094177B677900653D7A /* Build configuration list for PBXProject "Realm" */ = {
			isa = XCConfigurationList;
			buildConfigurations = (
				E91890BD177B677900653D7A /* Debug */,
				E91890BE177B677900653D7A /* Release */,
			);
			defaultConfigurationIsVisible = 0;
			defaultConfigurationName = Release;
		};
		E91890BF177B677900653D7A /* Build configuration list for PBXNativeTarget "Realm" */ = {
			isa = XCConfigurationList;
			buildConfigurations = (
				E91890C0177B677900653D7A /* Debug */,
				E91890C1177B677900653D7A /* Release */,
			);
			defaultConfigurationIsVisible = 0;
			defaultConfigurationName = Release;
		};
		E91890C2177B677900653D7A /* Build configuration list for PBXNativeTarget "RealmTests" */ = {
			isa = XCConfigurationList;
			buildConfigurations = (
				E91890C3177B677900653D7A /* Debug */,
				E91890C4177B677900653D7A /* Release */,
			);
			defaultConfigurationIsVisible = 0;
			defaultConfigurationName = Release;
		};
/* End XCConfigurationList section */
	};
	rootObject = E9189091177B677900653D7A /* Project object */;
}<|MERGE_RESOLUTION|>--- conflicted
+++ resolved
@@ -28,11 +28,8 @@
 		42AD3A9918CDBDFF00C86073 /* RLMVersion.mm in Sources */ = {isa = PBXBuildFile; fileRef = 42AD3A9518CDBDFF00C86073 /* RLMVersion.mm */; };
 		42AD3A9A18CDBDFF00C86073 /* RLMVersion.h in Headers */ = {isa = PBXBuildFile; fileRef = 42AD3A9618CDBDFF00C86073 /* RLMVersion.h */; };
 		4B7ACCD918FDD96F008B7B95 /* XCTest.framework in Frameworks */ = {isa = PBXBuildFile; fileRef = 4B7ACCD718FDD8E4008B7B95 /* XCTest.framework */; };
-<<<<<<< HEAD
 		4BB05A6D190710E400F7F5F9 /* RLMTableFast.h in Headers */ = {isa = PBXBuildFile; fileRef = 4BB05A6B190710E400F7F5F9 /* RLMTableFast.h */; };
 		4BB05A7B19083A7E00F7F5F9 /* dynamic_table.mm in Sources */ = {isa = PBXBuildFile; fileRef = 4DB1DEF818BF70AE005A7234 /* dynamic_table.mm */; };
-=======
->>>>>>> d0e79bcb
 		4D01A9FC18C9F5E600527AD5 /* table_view.m in Sources */ = {isa = PBXBuildFile; fileRef = 4D01A9FB18C9F5E600527AD5 /* table_view.m */; };
 		4D01A9FE18C9F60F00527AD5 /* version.m in Sources */ = {isa = PBXBuildFile; fileRef = 4D01A9FD18C9F60F00527AD5 /* version.m */; };
 		4D143CCF18F69D0F00CEFF65 /* RLMQueryFast.h in Headers */ = {isa = PBXBuildFile; fileRef = 4D143CCE18F69D0F00CEFF65 /* RLMQueryFast.h */; };
@@ -112,10 +109,7 @@
 		42AD3A9518CDBDFF00C86073 /* RLMVersion.mm */ = {isa = PBXFileReference; fileEncoding = 4; lastKnownFileType = sourcecode.cpp.objcpp; name = RLMVersion.mm; path = src/realm/objc/RLMVersion.mm; sourceTree = SOURCE_ROOT; };
 		42AD3A9618CDBDFF00C86073 /* RLMVersion.h */ = {isa = PBXFileReference; fileEncoding = 4; lastKnownFileType = sourcecode.c.h; name = RLMVersion.h; path = src/realm/objc/RLMVersion.h; sourceTree = SOURCE_ROOT; };
 		4B7ACCD718FDD8E4008B7B95 /* XCTest.framework */ = {isa = PBXFileReference; lastKnownFileType = wrapper.framework; name = XCTest.framework; path = Library/Frameworks/XCTest.framework; sourceTree = DEVELOPER_DIR; };
-<<<<<<< HEAD
 		4BB05A6B190710E400F7F5F9 /* RLMTableFast.h */ = {isa = PBXFileReference; fileEncoding = 4; lastKnownFileType = sourcecode.c.h; path = RLMTableFast.h; sourceTree = "<group>"; };
-=======
->>>>>>> d0e79bcb
 		4D01A9FB18C9F5E600527AD5 /* table_view.m */ = {isa = PBXFileReference; fileEncoding = 4; lastKnownFileType = sourcecode.c.objc; lineEnding = 0; name = table_view.m; path = ../src/realm/objc/test/table_view.m; sourceTree = "<group>"; xcLanguageSpecificationIdentifier = xcode.lang.objc; };
 		4D01A9FD18C9F60F00527AD5 /* version.m */ = {isa = PBXFileReference; fileEncoding = 4; lastKnownFileType = sourcecode.c.objc; name = version.m; path = ../src/realm/objc/test/version.m; sourceTree = "<group>"; };
 		4D143CBC18ED5FCF00CEFF65 /* PrivateTableMacros.h.cheetah */ = {isa = PBXFileReference; fileEncoding = 4; lastKnownFileType = text; name = PrivateTableMacros.h.cheetah; path = src/realm/objc/PrivateTableMacros.h.cheetah; sourceTree = SOURCE_ROOT; };
