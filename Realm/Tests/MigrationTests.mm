////////////////////////////////////////////////////////////////////////////
//
// Copyright 2014 Realm Inc.
//
// Licensed under the Apache License, Version 2.0 (the "License");
// you may not use this file except in compliance with the License.
// You may obtain a copy of the License at
//
// http://www.apache.org/licenses/LICENSE-2.0
//
// Unless required by applicable law or agreed to in writing, software
// distributed under the License is distributed on an "AS IS" BASIS,
// WITHOUT WARRANTIES OR CONDITIONS OF ANY KIND, either express or implied.
// See the License for the specific language governing permissions and
// limitations under the License.
//
////////////////////////////////////////////////////////////////////////////

extern "C" {
#import "RLMTestCase.h"
}
#import "RLMMigration.h"
#import "RLMObjectSchema_Private.hpp"
#import "RLMProperty_Private.h"
#import "RLMRealm_Dynamic.h"
#import "RLMSchema_Private.h"

@interface MigrationObject : RLMObject
@property int intCol;
@property NSString *stringCol;
@end

@implementation MigrationObject
@end

@interface MigrationPrimaryKeyObject : RLMObject
@property int intCol;
@end

@implementation MigrationPrimaryKeyObject
+ (NSString *)primaryKey {
    return @"intCol";
}
@end

@interface MigrationTests : RLMTestCase
@end

// FIXME - remove private api once we support deleting objects
//         inside migrations
@interface RLMMigration ()
@property (nonatomic, strong) RLMRealm *realm;
@end

@implementation MigrationTests

- (RLMRealm *)realmWithSingleObject:(RLMObjectSchema *)objectSchema {
    // modify object schema to use RLMObject class (or else bad accessors will get created)
    objectSchema.objectClass = RLMObject.class;

    RLMSchema *schema = [[RLMSchema alloc] init];
    schema.objectSchema = @[objectSchema];
    return [self dynamicRealmWithTestPathAndSchema:schema];
}

- (void)testAddingProperty {
    // create schema to migrate from with single string column
    RLMObjectSchema *objectSchema = [RLMObjectSchema schemaForObjectClass:MigrationObject.class];
    objectSchema.properties = @[objectSchema.properties[0]];

    // create realm with old schema and populate
    RLMRealm *realm = [self realmWithSingleObject:objectSchema];
    [realm beginWriteTransaction];
    [realm createObject:MigrationObject.className withObject:@[@1]];
    [realm createObject:MigrationObject.className withObject:@[@2]];
    [realm commitWriteTransaction];

    // open realm with new schema before migration to test migration is necessary
    objectSchema = [RLMObjectSchema schemaForObjectClass:MigrationObject.class];
    XCTAssertThrows([self realmWithTestPath], @"Migration should be required");
    
    // apply migration
    [RLMRealm setSchemaVersion:1 withMigrationBlock:^(RLMMigration *migration, NSUInteger oldSchemaVersion) {
        XCTAssertEqual(oldSchemaVersion, 0U, @"Initial schema version should be 0");
        [migration enumerateObjects:MigrationObject.className
                              block:^(RLMObject *oldObject, RLMObject *newObject) {
            XCTAssertThrows(oldObject[@"stringCol"], @"stringCol should not exist on old object");
            NSNumber *intObj;
            XCTAssertNoThrow(intObj = oldObject[@"intCol"], @"Should be able to access intCol on oldObject");
            NSString *stringObj = [NSString stringWithFormat:@"%@", intObj];
            XCTAssertNoThrow(newObject[@"stringCol"] = stringObj, @"Should be able to set stringCol");
        }];
    }];
    [RLMRealm migrateRealmAtPath:RLMTestRealmPath()];

    // verify migration
    realm = [self realmWithTestPath];
    MigrationObject *mig1 = [MigrationObject allObjectsInRealm:realm][1];
    XCTAssertEqual(mig1.intCol, 2, @"Int column should have value 2");
    XCTAssertEqualObjects(mig1.stringCol, @"2", @"String column should be populated");
}


- (void)testRemoveProperty {
    // create schema to migrate from with single string column
    RLMObjectSchema *objectSchema = [RLMObjectSchema schemaForObjectClass:MigrationObject.class];
    RLMProperty *thirdProperty = [[RLMProperty alloc] initWithName:@"deletedCol" type:RLMPropertyTypeBool objectClassName:nil attributes:(RLMPropertyAttributes)0];
    thirdProperty.column = 2;
    objectSchema.properties = [objectSchema.properties arrayByAddingObject:thirdProperty];

    // create realm with old schema and populate
    RLMRealm *realm = [self realmWithSingleObject:objectSchema];
    [realm beginWriteTransaction];
    [realm createObject:MigrationObject.className withObject:@[@1, @"1", @YES]];
    [realm createObject:MigrationObject.className withObject:@[@2, @"2", @NO]];
    [realm commitWriteTransaction];

    // apply migration
    [RLMRealm setSchemaVersion:1 withMigrationBlock:^(RLMMigration *migration, NSUInteger oldSchemaVersion) {
        XCTAssertEqual(oldSchemaVersion, 0U, @"Initial schema version should be 0");
        [migration enumerateObjects:MigrationObject.className
                                       block:^(RLMObject *oldObject, RLMObject *newObject) {
            XCTAssertNoThrow(oldObject[@"deletedCol"], @"Deleted column should be accessible on old object.");
            XCTAssertThrows(newObject[@"deletedCol"], @"Deleted column should not be accessible on new object.");
        }];
    }];
    [RLMRealm migrateRealmAtPath:RLMTestRealmPath()];

    // verify migration
    realm = [self realmWithTestPath];
    MigrationObject *mig1 = [MigrationObject allObjectsInRealm:realm][1];
    XCTAssertThrows(mig1[@"deletedCol"], @"Deleted column should no longer be accessible.");
}

- (void)testRemoveAndAddProperty {
    // create schema to migrate from with single string column
    RLMObjectSchema *objectSchema = [RLMObjectSchema schemaForObjectClass:MigrationObject.class];
    RLMProperty *oldInt = [[RLMProperty alloc] initWithName:@"oldIntCol" type:RLMPropertyTypeInt objectClassName:nil attributes:(RLMPropertyAttributes)0];
    objectSchema.properties = @[oldInt, objectSchema.properties[1]];

    // create realm with old schema and populate
    RLMRealm *realm = [self realmWithSingleObject:objectSchema];
    [realm beginWriteTransaction];
    [realm createObject:MigrationObject.className withObject:@[@1, @"1"]];
    [realm createObject:MigrationObject.className withObject:@[@1, @"2"]];
    [realm commitWriteTransaction];

    // object migration object
    void (^migrateObjectBlock)(RLMObject *, RLMObject *) = ^(RLMObject *oldObject, RLMObject *newObject) {
        XCTAssertNoThrow(oldObject[@"oldIntCol"], @"Deleted column should be accessible on old object.");
        XCTAssertThrows(oldObject[@"intCol"], @"New column should not be accessible on old object.");
        XCTAssertEqual([oldObject[@"oldIntCol"] intValue], 1, @"Deleted column value is correct.");
        XCTAssertNoThrow(newObject[@"intCol"], @"New column is accessible on new object.");
        XCTAssertThrows(newObject[@"oldIntCol"], @"Old column should not be accessible on old object.");
        XCTAssertEqual([newObject[@"intCol"] intValue], 0, @"New column value is uninitialized.");
    };

    // apply migration
    [RLMRealm setSchemaVersion:1 withMigrationBlock:^(RLMMigration *migration, NSUInteger oldSchemaVersion) {
        XCTAssertEqual(oldSchemaVersion, 0U, @"Initial schema version should be 0");
        [migration enumerateObjects:MigrationObject.className block:migrateObjectBlock];
    }];
    [RLMRealm migrateRealmAtPath:RLMTestRealmPath()];

    // verify migration
    realm = [self realmWithTestPath];
    MigrationObject *mig1 = [MigrationObject allObjectsInRealm:realm][1];
    XCTAssertThrows(mig1[@"oldIntCol"], @"Deleted column should no longer be accessible.");
    XCTAssertEqual(0U, [mig1.objectSchema.properties[0] column]);
    XCTAssertEqual(1U, [mig1.objectSchema.properties[1] column]);
}

- (void)testChangePropertyType {
    // make string an int
    RLMObjectSchema *objectSchema = [RLMObjectSchema schemaForObjectClass:MigrationObject.class];
    RLMProperty *stringCol = objectSchema.properties[1];
    stringCol.type = RLMPropertyTypeInt;
    stringCol.objcType = 'i';

    // create realm with old schema and populate
    RLMRealm *realm = [self realmWithSingleObject:objectSchema];
    [realm beginWriteTransaction];
    [realm createObject:MigrationObject.className withObject:@[@1, @1]];
    [realm createObject:MigrationObject.className withObject:@[@2, @2]];
    [realm commitWriteTransaction];

    // apply migration
    [RLMRealm setSchemaVersion:1 withMigrationBlock:^(RLMMigration *migration, NSUInteger oldSchemaVersion) {
        XCTAssertEqual(oldSchemaVersion, 0U, @"Initial schema version should be 0");
        [migration enumerateObjects:MigrationObject.className
                                       block:^(RLMObject *oldObject, RLMObject *newObject) {
            NSNumber *intObj = oldObject[@"stringCol"];
            XCTAssert([intObj isKindOfClass:NSNumber.class], @"Old stringCol should be int");
            newObject[@"stringCol"] = intObj.stringValue;
        }];
    }];
    [RLMRealm migrateRealmAtPath:RLMTestRealmPath()];

    // verify migration
    realm = [self realmWithTestPath];
    MigrationObject *mig1 = [MigrationObject allObjectsInRealm:realm][1];
    XCTAssertEqualObjects(mig1[@"stringCol"], @"2", @"stringCol should be string after migration.");
}

- (void)testPrimaryKeyMigration {
    // make string an int
    RLMObjectSchema *objectSchema = [RLMObjectSchema schemaForObjectClass:MigrationPrimaryKeyObject.class];
    objectSchema.primaryKeyProperty.isPrimary = NO;
    objectSchema.primaryKeyProperty = nil;

    // create realm with old schema and populate
    RLMRealm *realm = [self realmWithSingleObject:objectSchema];
    [realm beginWriteTransaction];
    [realm createObject:MigrationPrimaryKeyObject.className withObject:@[@1]];
    [realm createObject:MigrationPrimaryKeyObject.className withObject:@[@1]];
    [realm commitWriteTransaction];

    // apply migration
    [RLMRealm setSchemaVersion:1 withMigrationBlock:^(__unused RLMMigration *migration, __unused NSUInteger oldSchemaVersion) {}];
    XCTAssertThrows([RLMRealm migrateRealmAtPath:RLMTestRealmPath()],
<<<<<<< HEAD
                    @"Migration should throw due to duplicate primary keys)");

    [RLMRealm setSchemaVersion:1 withMigrationBlock:^(__unused RLMMigration *migration, __unused NSUInteger oldSchemaVersion) {
        __block int objectID = 0;
        [migration enumerateObjects:@"MigrationPrimaryKeyObject" block:^(__unused RLMObject *oldObject, RLMObject *newObject) {
            newObject[@"intCol"] = @(objectID++);
        }];
    }];
    [RLMRealm migrateRealmAtPath:RLMTestRealmPath()];
=======
                    @"Migration should throw due to duplicate primary keys)");

    [RLMRealm setSchemaVersion:1 withMigrationBlock:^(__unused RLMMigration *migration, __unused NSUInteger oldSchemaVersion) {
        __block int objectID = 0;
        [migration enumerateObjects:@"MigrationPrimaryKeyObject" block:^(__unused RLMObject *oldObject, RLMObject *newObject) {
            newObject[@"intCol"] = @(objectID++);
        }];
    }];
    [RLMRealm migrateRealmAtPath:RLMTestRealmPath()];
}

- (void)testDuplicatePrimaryKeyMigration {
    // make string an int
    RLMObjectSchema *objectSchema = [RLMObjectSchema schemaForObjectClass:MigrationPrimaryKeyObject.class];
    objectSchema.primaryKeyProperty.isPrimary = NO;
    objectSchema.primaryKeyProperty = nil;

    // create realm with old schema and populate
    RLMRealm *realm = [self realmWithSingleObject:objectSchema];
    [realm beginWriteTransaction];
    [realm createObject:MigrationPrimaryKeyObject.className withObject:@[@1]];
    [realm createObject:MigrationPrimaryKeyObject.className withObject:@[@1]];
    [realm commitWriteTransaction];

    // apply migration
    XCTAssertThrows([RLMRealm migrateRealmAtPath:RLMTestRealmPath()
                                       withBlock:^NSUInteger(__unused RLMMigration *migration,
                                                             __unused NSUInteger oldSchemaVersion) { return 1; }],
                    @"Migration should throw due to duplicate primary keys)");


    [RLMRealm migrateRealmAtPath:RLMTestRealmPath()
                       withBlock:^NSUInteger(RLMMigration *migration, __unused NSUInteger oldSchemaVersion) {
                           NSMutableSet *seen = [NSMutableSet set];
                           NSMutableArray *toDelete = [NSMutableArray array];
                           [migration enumerateObjects:@"MigrationPrimaryKeyObject" block:^(__unused RLMObject *oldObject, RLMObject *newObject) {
                               if ([seen containsObject:newObject[@"intCol"]]) {
                                   [toDelete addObject:newObject];
                               }
                               [seen addObject:newObject[@"intCol"]];
                           }];
                           [migration.realm deleteObjects:toDelete];
                           return 1;
                       }];
>>>>>>> c4fe08e1
}

- (void)testVersionNumberCanStaySameWithNoSchemaChanges {
    @autoreleasepool { [self dynamicRealmWithTestPathAndSchema:[RLMSchema sharedSchema]]; }

    [RLMRealm setSchemaVersion:0 withMigrationBlock:^(__unused RLMMigration *migration, __unused NSUInteger oldSchemaVersion) {}];
    XCTAssertNoThrow([RLMRealm migrateRealmAtPath:RLMTestRealmPath()]);
}

- (void)testVersionNumberMustIncreaseWithSchemaChanges {
    @autoreleasepool {
        // make string an int
        RLMObjectSchema *objectSchema = [RLMObjectSchema schemaForObjectClass:MigrationObject.class];
        RLMProperty *stringCol = objectSchema.properties[1];
        stringCol.type = RLMPropertyTypeInt;
        stringCol.objcType = 'i';

        // create realm with old schema and populate
        RLMRealm *realm = [self realmWithSingleObject:objectSchema];
        [realm beginWriteTransaction];
        [realm createObject:MigrationObject.className withObject:@[@1, @1]];
        [realm commitWriteTransaction];
    }

    [RLMRealm setSchemaVersion:0 withMigrationBlock:^(RLMMigration *migration, __unused NSUInteger oldSchemaVersion) {
        [migration enumerateObjects:MigrationObject.className block:^(RLMObject *, RLMObject *newObject) {
            newObject[@"stringCol"] = @"";
        }];
    }];
    XCTAssertThrows([RLMRealm migrateRealmAtPath:RLMTestRealmPath()]);
<<<<<<< HEAD
}

- (void)testVersionNumberCanStaySameWhenAddingObjectSchema {
    @autoreleasepool {
        // create realm with old schema and populate
        RLMRealm *realm = [self realmWithSingleObject:[RLMObjectSchema schemaForObjectClass:MigrationObject.class]];
        [realm beginWriteTransaction];
        [realm createObject:MigrationObject.className withObject:@[@1, @"1"]];
        [realm commitWriteTransaction];
    }
    XCTAssertThrows([RLMRealm realmWithPath:RLMTestRealmPath()]);
}

- (void)testRearrangeProperties {
    // create realm with the properties reversed
    @autoreleasepool {
        RLMSchema *schema = [[RLMSchema sharedSchema] copy];
        RLMObjectSchema *objectSchema = schema[@"CircleObject"];
        objectSchema.properties = @[objectSchema.properties[1], objectSchema.properties[0]];

        RLMRealm *realm = [self realmWithTestPathAndSchema:schema];
        [realm beginWriteTransaction];
        [realm createObject:CircleObject.className withObject:@[NSNull.null, @"data"]];
        [realm commitWriteTransaction];
    }

    // migration should not be requried
    RLMRealm *realm = nil;
    XCTAssertNoThrow(realm = [self realmWithTestPath]);

    // accessors should work
    CircleObject *obj = [[CircleObject allObjectsInRealm:realm] firstObject];
    [realm beginWriteTransaction];
    XCTAssertNoThrow(obj.data = @"new data");
    XCTAssertNoThrow(obj.next = obj);
    [realm commitWriteTransaction];
=======
>>>>>>> c4fe08e1
}

@end
<|MERGE_RESOLUTION|>--- conflicted
+++ resolved
@@ -218,17 +218,6 @@
     // apply migration
     [RLMRealm setSchemaVersion:1 withMigrationBlock:^(__unused RLMMigration *migration, __unused NSUInteger oldSchemaVersion) {}];
     XCTAssertThrows([RLMRealm migrateRealmAtPath:RLMTestRealmPath()],
-<<<<<<< HEAD
-                    @"Migration should throw due to duplicate primary keys)");
-
-    [RLMRealm setSchemaVersion:1 withMigrationBlock:^(__unused RLMMigration *migration, __unused NSUInteger oldSchemaVersion) {
-        __block int objectID = 0;
-        [migration enumerateObjects:@"MigrationPrimaryKeyObject" block:^(__unused RLMObject *oldObject, RLMObject *newObject) {
-            newObject[@"intCol"] = @(objectID++);
-        }];
-    }];
-    [RLMRealm migrateRealmAtPath:RLMTestRealmPath()];
-=======
                     @"Migration should throw due to duplicate primary keys)");
 
     [RLMRealm setSchemaVersion:1 withMigrationBlock:^(__unused RLMMigration *migration, __unused NSUInteger oldSchemaVersion) {
@@ -273,7 +262,6 @@
                            [migration.realm deleteObjects:toDelete];
                            return 1;
                        }];
->>>>>>> c4fe08e1
 }
 
 - (void)testVersionNumberCanStaySameWithNoSchemaChanges {
@@ -304,7 +292,6 @@
         }];
     }];
     XCTAssertThrows([RLMRealm migrateRealmAtPath:RLMTestRealmPath()]);
-<<<<<<< HEAD
 }
 
 - (void)testVersionNumberCanStaySameWhenAddingObjectSchema {
@@ -341,8 +328,6 @@
     XCTAssertNoThrow(obj.data = @"new data");
     XCTAssertNoThrow(obj.next = obj);
     [realm commitWriteTransaction];
-=======
->>>>>>> c4fe08e1
-}
-
-@end
+}
+
+@end
